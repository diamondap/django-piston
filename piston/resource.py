import sys, inspect

from django.http import (HttpResponse, Http404, HttpResponseNotAllowed,
    HttpResponseForbidden, HttpResponseServerError)
from django.views.debug import ExceptionReporter
from django.views.decorators.vary import vary_on_headers
from django.conf import settings
from django.core.mail import send_mail, EmailMessage
from django.db.models.query import QuerySet
from django.http import Http404

from emitters import Emitter
from handler import typemapper, BaseHandler
from doc import HandlerMethod
from authentication import NoAuthentication
from utils import coerce_put_post, FormValidationError, HttpStatusCode
from utils import rc, format_error, translate_mime, MimerDataException

CHALLENGE = object()

class PistonException(Exception):
    def __init__(self, status_code, message, headers=None):
        self.status_code = status_code
        self.message = message
        self.headers = headers and headers or {}

    def __unicode__(self):
        return self.message

class PistonBadRequestException(PistonException):
    def __init__(self, message=None, headers=None):
        status_code = 400
        message = message or 'Malformed or syntactically incorrect request'
        super(PistonException, self).__init__(status_code, message, headers)

class PistonUnauthorizedException(PistonException):
    def __init__(self, message=None, headers=None):
        status_code = 401
        message = message or 'Request requires authentication'
        super(PistonException, self).__init__(status_code, message, headers)

class PistonForbiddenException(PistonException):
    def __init__(self, message=None, headers=None):
        status_code = 403
        message = message or 'Request of specified resource is forbidden'
        super(PistonException, self).__init__(status_code, message, headers)

class PistonNotFoundException(PistonException):
    def __init__(self, message=None, headers=None):
        status_code = 404
        message = message or 'Requested resource could not be located'
        super(PistonException, self).__init__(status_code, message, headers)

class PistonMethodException(PistonException):
    def __init__(self, message=None, headers=None):
        status_code = 405
        message = message or 'Method not allowed on requested resource'
        super(PistonException, self).__init__(status_code, message, headers)

class Response(object):
    def __init__(self):
        self.status_code = 200
        self.error_code = None
        self.error_message = ''
        self.form_errors = {}
        self.data = None
        self.headers = {}

    def transform_data(self):
        if self.error_message:
            return self.error_message
        else:
            return self.data

class EnhancedResponse(Response):
    def transform_data(self):
        return {
                'status_code': self.status_code,
                'error_code': self.error_code,
                'error_message': self.error_message,
                'form_errors': self.form_errors,
                'data': self.data,
                }

class Resource(object):
    """
    Resource. Create one for your URL mappings, just
    like you would with Django. Takes one argument,
    the handler. The second argument is optional, and
    is an authentication handler. If not specified,
    `NoAuthentication` will be used by default.
    """
    callmap = { 'GET': 'read', 'POST': 'create',
                'PUT': 'update', 'DELETE': 'delete' }

    def __init__(self, handler, authentication=None, response_class=None):
        if not callable(handler):
            raise AttributeError, "Handler not callable."

        self.response_class = response_class is not None and response_class or Response
        self.handler = handler()
        self.csrf_exempt = getattr(self.handler, 'csrf_exempt', True)

        if not authentication:
            self.authentication = (NoAuthentication(),)
        elif isinstance(authentication, (list, tuple)):
            self.authentication = authentication
        else:
            self.authentication = (authentication,)

        # Erroring
        self.email_errors = getattr(settings, 'PISTON_EMAIL_ERRORS', True)
        self.display_errors = getattr(settings, 'PISTON_DISPLAY_ERRORS', True)
        self.display_traceback = getattr(settings, 'PISTON_DISPLAY_TRACEBACK', False)
        self.stream = getattr(settings, 'PISTON_STREAM_OUTPUT', False)

    def determine_emitter(self, request, *args, **kwargs):
        """
        Function for determening which emitter to use
        for output. It lives here so you can easily subclass
        `Resource` in order to change how emission is detected.

        You could also check for the `Accept` HTTP header here,
        since that pretty much makes sense. Refer to `Mimer` for
        that as well.
        """
        em = kwargs.pop('emitter_format', None)

        if not em:
            em = request.GET.get('format', 'json')

        return em


    @property
    def anonymous(self):
        """
        Gets the anonymous handler. Also tries to grab a class
        if the `anonymous` value is a string, so that we can define
        anonymous handlers that aren't defined yet (like, when
        you're subclassing your basehandler into an anonymous one.)
        """
        if hasattr(self.handler, 'anonymous'):
            anon = self.handler.anonymous

            if callable(anon):
                return anon

            for klass in typemapper.keys():
                if anon == klass.__name__:
                    return klass

        return None

    def authenticate(self, request, rm):
        actor, anonymous = False, True

        for authenticator in self.authentication:
            if not authenticator.is_authenticated(request):
                if self.anonymous and \
                    rm in self.anonymous.allowed_methods:

                    actor, anonymous = self.anonymous(), True
                else:
                    actor, anonymous = authenticator.challenge, CHALLENGE
            else:
                return self.handler, self.handler.is_anonymous

        return actor, anonymous


    @vary_on_headers('Authorization')
    def __call__(self, request, *args, **kwargs):
        # Support emitter both through (?P<emitter_format>) and ?format=emitter.
        em_format = self.determine_emitter(request, *args, **kwargs)
        kwargs.pop('emitter_format', None)

        response = self.response_class()

        try:
            emitter, ct = Emitter.get(em_format)
        except ValueError:
            raise PistonBadRequestException("Invalid output format specified '%s'." % em_format)

        if not response.error_message:
            meth = None
            try:
                handler, meth, fields, anonymous = self.process_request(request, response, *args, **kwargs)
            except Exception, e:
                handler, meth, fields, anonymous = None, None, (), False
                self.error_handler(response, e, request, meth)

        # If we're looking at a response object which contains non-string
        # content, then assume we should use the emitter to format that
        # content
        if isinstance(response.data, HttpResponse) and not response.data._is_string:
            # TODO: fix this
            response.status_code = response.data.status_code
            # Note: We can't use result.content here because that method attempts
            # to convert the content into a string which we don't want.
            # when _is_string is False _container is the raw data
            response.data = response.data._container

        data = response.transform_data()
        srl = emitter(data, typemapper, handler, fields, anonymous)

        status_code = response.status_code
        if srl.ALWAYS_200_OK:
            status_code = 200

        try:
            """
            Decide whether or not we want a generator here,
            or we just want to buffer up the entire result
            before sending it to the client. Won't matter for
            smaller datasets, but larger will have an impact.
            """
            if self.stream: stream = srl.stream_render(request)
            else: stream = srl.render(request)

            if not isinstance(stream, HttpResponse):
                resp = HttpResponse(stream, mimetype=ct, status=status_code)
            else:
                resp = stream

            resp.streaming = self.stream

            return resp
        except HttpStatusCode, e:
            return e.response

    def process_request(self, request, response, *args, **kwargs):
        """
        NB: Sends a `Vary` header so we don't cache requests
        that are different (OAuth stuff in `Authorization` header.)
        """
        rm = request.method.upper()

        # Django's internal mechanism doesn't pick up
        # on non POST request, so we trick it a little here.
        if rm in ("PUT", "DELETE",):
            coerce_put_post(request)

        actor, anonymous = self.authenticate(request, rm)

        result = None
        if anonymous is CHALLENGE:
            class ErrorHandler(BaseHandler):
                def error(self, *args, **kwargs):
                    pass

            for func in self.callmap.values():
                setattr(ErrorHandler, func, ErrorHandler.error)

            handler = ErrorHandler()
            meth = handler.error
            fields = ()
            response.data = actor(request)
        else:
            handler = actor
            meth = None
            fields = ()

        if not response.data:
            # Translate nested datastructs into `request.data` here.
            if rm in ('POST', 'PUT', 'DELETE',):
<<<<<<< HEAD
                try:
                    translate_mime(request)
                except MimerDataException:
                    raise PistonBadRequestException
                if not hasattr(request, 'data'):
                    if rm == 'POST':
                        request.data = request.POST
                    elif rm == 'PUT':
                        request.data = request.PUT
                    elif rm == 'DELETE':
                        request.data = request.DELETE
=======
                if request.raw_post_data:
                    try:
                        translate_mime(request)
                    except MimerDataException:
                        raise PistonException(400, 'Error deserializing request data.')
                    if not hasattr(request, 'data'):
                        if rm == 'POST':
                            request.data = request.POST
                        elif rm == 'PUT':
                            request.data = request.PUT
                        elif rm == 'DELETE':
                            request.data = request.DELETE
                else:
                    # In the case where no data is provided, default to an empty
                    # dictionary. Many serializers do not deal with empty string data
                    # for deserialization.
                    setattr(request, rm, {})
                    request.data = {}
>>>>>>> 000864ea

            if not rm in handler.allowed_methods:
                raise PistonMethodException(headers={'Allow': handler.allowed_methods})

            meth = getattr(handler, self.callmap.get(rm, ''), None)
            if not meth:
                raise PistonNotFoundException

            # Clean up the request object a bit, since we might
            # very well have `oauth_`-headers in there, and we
            # don't want to pass these along to the handler.
            request = self.cleanup_request(request)

            response.data = meth(request, *args, **kwargs)

            fields = handler.fields

            if hasattr(handler, 'list_fields') and isinstance(response.data, (list, tuple, QuerySet)):
                fields = handler.list_fields

        return handler, meth, fields, anonymous

    @staticmethod
    def cleanup_request(request):
        """
        Removes `oauth_` keys from various dicts on the
        request object, and returns the sanitized version.
        """
        for method_type in ('GET', 'PUT', 'POST', 'DELETE'):
            block = getattr(request, method_type, { })

            if True in [ k.startswith("oauth_") for k in block.keys() ]:
                sanitized = block.copy()

                for k in sanitized.keys():
                    if k.startswith("oauth_"):
                        sanitized.pop(k)

                setattr(request, method_type, sanitized)

        return request

    # --

    def email_exception(self, reporter):
        subject = "Piston crash report"
        html = reporter.get_traceback_html()

        message = EmailMessage(settings.EMAIL_SUBJECT_PREFIX + subject,
                                html, settings.SERVER_EMAIL,
                                [ admin[1] for admin in settings.ADMINS ])

        message.content_subtype = 'html'
        message.send(fail_silently=True)


    def error_handler(self, response, e, request, meth):
        """
        Override this method to add handling of errors customized for your
        needs
        """
        response.status_code = 500
        if isinstance(e, (PistonException, PistonBadRequestException, PistonForbiddenException, PistonMethodException, PistonNotFoundException, PistonUnauthorizedException)):
            response.status_code = e.status_code
            response.error_message = e.message
            response.headers.update(e.headers)
        elif isinstance(e, FormValidationError):
            response.status_code = 400
            response.form_errors = e.form.errors
        elif isinstance(e, TypeError) and meth:
            hm = HandlerMethod(meth)
            sig = hm.signature

            msg = 'Method signature does not match.\n\n'

            if sig:
                msg += 'Signature should be: %s' % sig
            else:
                msg += 'Resource does not expect any parameters.'

            if self.display_errors:
                msg += '\n\nException was: %s' % str(e)

            response.error_message = format_error(msg)
        # TODO: As we start using Piston exceptions, the following 2 errors can be phased out
        elif isinstance(e, Http404):
            response.status_code = 404
            response.error_message = 'Not Found'
        elif isinstance(e, HttpStatusCode):
            response.error_message = e.response
        else:
            """
            On errors (like code errors), we'd like to be able to
            give crash reports to both admins and also the calling
            user. There's two setting parameters for this:

            Parameters::
             - `PISTON_EMAIL_ERRORS`: Will send a Django formatted
               error email to people in `settings.ADMINS`.
             - `PISTON_DISPLAY_ERRORS`: Will return a simple message/full traceback
               depending on `PISTON_DISPLAY_TRACEBACK`. Default is simple message
               to the caller, so he can tell you what error they got.

            If `PISTON_DISPLAY_ERRORS` is not enabled, the caller will
            receive a basic "500 Internal Server Error" message.
            """
            exc_type, exc_value, tb = sys.exc_info()
            rep = ExceptionReporter(request, exc_type, exc_value, tb.tb_next)
            if self.email_errors:
                self.email_exception(rep)
            if self.display_errors:
                if self.display_traceback:
                    response.error_message = format_error('\n'.join(rep.format_exception()))
                else:
                    response.error_message = str(e)
            else:
                raise<|MERGE_RESOLUTION|>--- conflicted
+++ resolved
@@ -264,24 +264,11 @@
         if not response.data:
             # Translate nested datastructs into `request.data` here.
             if rm in ('POST', 'PUT', 'DELETE',):
-<<<<<<< HEAD
-                try:
-                    translate_mime(request)
-                except MimerDataException:
-                    raise PistonBadRequestException
-                if not hasattr(request, 'data'):
-                    if rm == 'POST':
-                        request.data = request.POST
-                    elif rm == 'PUT':
-                        request.data = request.PUT
-                    elif rm == 'DELETE':
-                        request.data = request.DELETE
-=======
                 if request.raw_post_data:
                     try:
                         translate_mime(request)
                     except MimerDataException:
-                        raise PistonException(400, 'Error deserializing request data.')
+                        raise PistonBadRequestException('Error deserializing request data.')
                     if not hasattr(request, 'data'):
                         if rm == 'POST':
                             request.data = request.POST
@@ -295,7 +282,6 @@
                     # for deserialization.
                     setattr(request, rm, {})
                     request.data = {}
->>>>>>> 000864ea
 
             if not rm in handler.allowed_methods:
                 raise PistonMethodException(headers={'Allow': handler.allowed_methods})
